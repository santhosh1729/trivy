package commands

import (
	"encoding/json"
	"fmt"
	"io"
	"os"
	"strings"
	"time"

	"github.com/spf13/afero"
	"github.com/urfave/cli/v2"

	"github.com/aquasecurity/trivy-db/pkg/db"
	dbTypes "github.com/aquasecurity/trivy-db/pkg/types"
	"github.com/aquasecurity/trivy/pkg/commands/artifact"
	"github.com/aquasecurity/trivy/pkg/commands/client"
	"github.com/aquasecurity/trivy/pkg/commands/plugin"
	"github.com/aquasecurity/trivy/pkg/commands/server"
	tdb "github.com/aquasecurity/trivy/pkg/db"
	"github.com/aquasecurity/trivy/pkg/result"
	"github.com/aquasecurity/trivy/pkg/types"
	"github.com/aquasecurity/trivy/pkg/utils"
)

// VersionInfo holds the trivy DB version Info
type VersionInfo struct {
	Version         string       `json:",omitempty"`
	VulnerabilityDB *db.Metadata `json:",omitempty"`
}

var (
	templateFlag = cli.StringFlag{
		Name:    "template",
		Aliases: []string{"t"},
		Value:   "",
		Usage:   "output template",
		EnvVars: []string{"TRIVY_TEMPLATE"},
	}

	formatFlag = cli.StringFlag{
		Name:    "format",
		Aliases: []string{"f"},
		Value:   "table",
		Usage:   "format (table, json, template)",
		EnvVars: []string{"TRIVY_FORMAT"},
	}

	inputFlag = cli.StringFlag{
		Name:    "input",
		Aliases: []string{"i"},
		Value:   "",
		Usage:   "input file path instead of image name",
		EnvVars: []string{"TRIVY_INPUT"},
	}

	severityFlag = cli.StringFlag{
		Name:    "severity",
		Aliases: []string{"s"},
		Value:   strings.Join(dbTypes.SeverityNames, ","),
		Usage:   "severities of vulnerabilities to be displayed (comma separated)",
		EnvVars: []string{"TRIVY_SEVERITY"},
	}

	outputFlag = cli.StringFlag{
		Name:    "output",
		Aliases: []string{"o"},
		Usage:   "output file name",
		EnvVars: []string{"TRIVY_OUTPUT"},
	}

	exitCodeFlag = cli.IntFlag{
		Name:    "exit-code",
		Usage:   "Exit code when vulnerabilities were found",
		Value:   0,
		EnvVars: []string{"TRIVY_EXIT_CODE"},
	}

	skipUpdateFlag = cli.BoolFlag{
		Name:    "skip-update",
		Usage:   "skip db update",
		EnvVars: []string{"TRIVY_SKIP_UPDATE"},
	}

	downloadDBOnlyFlag = cli.BoolFlag{
		Name:    "download-db-only",
		Usage:   "download/update vulnerability database but don't run a scan",
		EnvVars: []string{"TRIVY_DOWNLOAD_DB_ONLY"},
	}

	resetFlag = cli.BoolFlag{
		Name:    "reset",
		Usage:   "remove all caches and database",
		EnvVars: []string{"TRIVY_RESET"},
	}

	clearCacheFlag = cli.BoolFlag{
		Name:    "clear-cache",
		Aliases: []string{"c"},
		Usage:   "clear image caches without scanning",
		EnvVars: []string{"TRIVY_CLEAR_CACHE"},
	}

	quietFlag = cli.BoolFlag{
		Name:    "quiet",
		Aliases: []string{"q"},
		Usage:   "suppress progress bar and log output",
		EnvVars: []string{"TRIVY_QUIET"},
	}

	noProgressFlag = cli.BoolFlag{
		Name:    "no-progress",
		Usage:   "suppress progress bar",
		EnvVars: []string{"TRIVY_NO_PROGRESS"},
	}

	ignoreUnfixedFlag = cli.BoolFlag{
		Name:    "ignore-unfixed",
		Usage:   "display only fixed vulnerabilities",
		EnvVars: []string{"TRIVY_IGNORE_UNFIXED"},
	}

	debugFlag = cli.BoolFlag{
		Name:    "debug",
		Aliases: []string{"d"},
		Usage:   "debug mode",
		EnvVars: []string{"TRIVY_DEBUG"},
	}

	removedPkgsFlag = cli.BoolFlag{
		Name:    "removed-pkgs",
		Usage:   "detect vulnerabilities of removed packages (only for Alpine)",
		EnvVars: []string{"TRIVY_REMOVED_PKGS"},
	}

	vulnTypeFlag = cli.StringFlag{
		Name:    "vuln-type",
		Value:   strings.Join([]string{types.VulnTypeOS, types.VulnTypeLibrary}, ","),
		Usage:   "comma-separated list of vulnerability types (os,library)",
		EnvVars: []string{"TRIVY_VULN_TYPE"},
	}

	securityChecksFlag = cli.StringFlag{
		Name:    "security-checks",
		Value:   types.SecurityCheckVulnerability,
		Usage:   "comma-separated list of what security issues to detect (vuln,config)",
		EnvVars: []string{"TRIVY_SECURITY_CHECKS"},
	}

	cacheDirFlag = cli.StringFlag{
		Name:    "cache-dir",
		Value:   utils.DefaultCacheDir(),
		Usage:   "cache directory",
		EnvVars: []string{"TRIVY_CACHE_DIR"},
	}

	cacheBackendFlag = cli.StringFlag{
		Name:    "cache-backend",
		Value:   "fs",
		Usage:   "cache backend (e.g. redis://localhost:6379)",
		EnvVars: []string{"TRIVY_CACHE_BACKEND"},
	}

	ignoreFileFlag = cli.StringFlag{
		Name:    "ignorefile",
		Value:   result.DefaultIgnoreFile,
		Usage:   "specify .trivyignore file",
		EnvVars: []string{"TRIVY_IGNOREFILE"},
	}

	timeoutFlag = cli.DurationFlag{
		Name:    "timeout",
		Value:   time.Second * 300,
		Usage:   "timeout",
		EnvVars: []string{"TRIVY_TIMEOUT"},
	}

	lightFlag = cli.BoolFlag{
		Name:    "light",
		Usage:   "light mode: it's faster, but vulnerability descriptions and references are not displayed",
		EnvVars: []string{"TRIVY_LIGHT"},
	}

	token = cli.StringFlag{
		Name:    "token",
		Usage:   "for authentication",
		EnvVars: []string{"TRIVY_TOKEN"},
	}

	tokenHeader = cli.StringFlag{
		Name:    "token-header",
		Value:   "Trivy-Token",
		Usage:   "specify a header name for token",
		EnvVars: []string{"TRIVY_TOKEN_HEADER"},
	}

	ignorePolicy = cli.StringFlag{
		Name:    "ignore-policy",
		Usage:   "specify the Rego file to evaluate each vulnerability",
		EnvVars: []string{"TRIVY_IGNORE_POLICY"},
	}

	listAllPackages = cli.BoolFlag{
		Name:    "list-all-pkgs",
		Usage:   "enabling the option will output all packages regardless of vulnerability",
		EnvVars: []string{"TRIVY_LIST_ALL_PKGS"},
	}

	skipFiles = cli.StringSliceFlag{
		Name:    "skip-files",
		Usage:   "specify the file paths to skip traversal",
		EnvVars: []string{"TRIVY_SKIP_FILES"},
	}

	skipDirs = cli.StringSliceFlag{
		Name:    "skip-dirs",
		Usage:   "specify the directories where the traversal is skipped",
		EnvVars: []string{"TRIVY_SKIP_DIRS"},
	}

	configPolicy = cli.StringSliceFlag{
		Name:    "config-policy",
		Usage:   "specify paths to the Rego policy files directory, applying config files",
		EnvVars: []string{"TRIVY_CONFIG_POLICY"},
	}

	configPolicyAlias = cli.StringSliceFlag{
		Name:    "policy",
		Aliases: []string{"config-policy"},
		Usage:   "specify paths to the Rego policy files directory, applying config files",
		EnvVars: []string{"TRIVY_POLICY"},
	}

	filePatterns = cli.StringSliceFlag{
		Name:    "file-patterns",
		Usage:   "specify file patterns",
		EnvVars: []string{"TRIVY_FILE_PATTERNS"},
	}

	policyNamespaces = cli.StringSliceFlag{
		Name:    "policy-namespaces",
		Aliases: []string{"namespaces"},
		Usage:   "Rego namespaces",
		Value:   cli.NewStringSlice("users"),
		EnvVars: []string{"TRIVY_POLICY_NAMESPACES"},
	}

	globalFlags = []cli.Flag{
		&quietFlag,
		&debugFlag,
		&cacheDirFlag,
	}

	imageFlags = []cli.Flag{
		&templateFlag,
		&formatFlag,
		&inputFlag,
		&severityFlag,
		&outputFlag,
		&exitCodeFlag,
		&skipUpdateFlag,
		&downloadDBOnlyFlag,
		&resetFlag,
		&clearCacheFlag,
		&noProgressFlag,
		&ignoreUnfixedFlag,
		&removedPkgsFlag,
		&vulnTypeFlag,
		&securityChecksFlag,
		&ignoreFileFlag,
		&timeoutFlag,
		&lightFlag,
		&ignorePolicy,
		&listAllPackages,
		&skipFiles,
		&skipDirs,
		&cacheBackendFlag,
		&configPolicy,
		&policyNamespaces,
	}

	// deprecated options
	deprecatedFlags = []cli.Flag{
		&cli.StringFlag{
			Name:    "only-update",
			Usage:   "deprecated",
			EnvVars: []string{"TRIVY_ONLY_UPDATE"},
		},
		&cli.BoolFlag{
			Name:    "refresh",
			Usage:   "deprecated",
			EnvVars: []string{"TRIVY_REFRESH"},
		},
		&cli.BoolFlag{
			Name:    "auto-refresh",
			Usage:   "deprecated",
			EnvVars: []string{"TRIVY_AUTO_REFRESH"},
		},
	}
)

// NewApp is the factory method to return Trivy CLI
func NewApp(version string) *cli.App {
	cli.VersionPrinter = func(c *cli.Context) {
		showVersion(c.String("cache-dir"), c.String("format"), c.App.Version, c.App.Writer)
	}

	app := cli.NewApp()
	app.Name = "trivy"
	app.Version = version
	app.ArgsUsage = "target"
	app.Usage = "A simple and comprehensive vulnerability scanner for containers"
	app.EnableBashCompletion = true

	flags := append(globalFlags, setHidden(deprecatedFlags, true)...)
	flags = append(flags, setHidden(imageFlags, true)...)

	app.Flags = flags
	app.Commands = []*cli.Command{
		NewImageCommand(),
		NewFilesystemCommand(),
		NewRepositoryCommand(),
		NewClientCommand(),
		NewServerCommand(),
		NewConfigCommand(),
		NewPluginCommand(),
	}
	app.Commands = append(app.Commands, plugin.LoadCommands()...)

	runAsPlugin := os.Getenv("TRIVY_RUN_AS_PLUGIN")
	if runAsPlugin == "" {
		app.Action = artifact.ImageRun
	} else {
		app.Action = func(ctx *cli.Context) error {
			return plugin.RunWithArgs(ctx.Context, runAsPlugin, ctx.Args().Slice())
		}
	}
	return app
}

func setHidden(flags []cli.Flag, hidden bool) []cli.Flag {
	var newFlags []cli.Flag
	for _, flag := range flags {
		var f cli.Flag
		switch pf := flag.(type) {
		case *cli.StringFlag:
			stringFlag := *pf
			stringFlag.Hidden = hidden
			f = &stringFlag
		case *cli.StringSliceFlag:
			stringSliceFlag := *pf
			stringSliceFlag.Hidden = hidden
			f = &stringSliceFlag
		case *cli.BoolFlag:
			boolFlag := *pf
			boolFlag.Hidden = hidden
			f = &boolFlag
		case *cli.IntFlag:
			intFlag := *pf
			intFlag.Hidden = hidden
			f = &intFlag
		case *cli.DurationFlag:
			durationFlag := *pf
			durationFlag.Hidden = hidden
			f = &durationFlag
		}
		newFlags = append(newFlags, f)
	}
	return newFlags
}

func showVersion(cacheDir, outputFormat, version string, outputWriter io.Writer) {
	var dbMeta *db.Metadata

	metadata, _ := tdb.NewMetadata(afero.NewOsFs(), cacheDir).Get() // nolint: errcheck
	if !metadata.UpdatedAt.IsZero() && !metadata.NextUpdate.IsZero() && metadata.Version != 0 {
		dbMeta = &db.Metadata{
			Version:      metadata.Version,
			Type:         metadata.Type,
			NextUpdate:   metadata.NextUpdate.UTC(),
			UpdatedAt:    metadata.UpdatedAt.UTC(),
			DownloadedAt: metadata.DownloadedAt.UTC(),
		}
	}

	switch outputFormat {
	case "json":
		b, _ := json.Marshal(VersionInfo{ // nolint: errcheck
			Version:         version,
			VulnerabilityDB: dbMeta,
		})
		fmt.Fprintln(outputWriter, string(b))
	default:
		output := fmt.Sprintf("Version: %s\n", version)
		if dbMeta != nil {
			var dbType string
			switch dbMeta.Type {
			case 0:
				dbType = "Full"
			case 1:
				dbType = "Light"
			}
			output += fmt.Sprintf(`Vulnerability DB:
  Type: %s
  Version: %d
  UpdatedAt: %s
  NextUpdate: %s
  DownloadedAt: %s
`, dbType, dbMeta.Version, dbMeta.UpdatedAt.UTC(), dbMeta.NextUpdate.UTC(), dbMeta.DownloadedAt.UTC())
		}
		fmt.Fprintf(outputWriter, output)
	}
}

// NewImageCommand is the factory method to add image command
func NewImageCommand() *cli.Command {
	return &cli.Command{
		Name:      "image",
		Aliases:   []string{"i"},
		ArgsUsage: "image_name",
		Usage:     "scan an image",
		Action:    artifact.ImageRun,
		Flags:     imageFlags,
	}
}

// NewFilesystemCommand is the factory method to add filesystem command
func NewFilesystemCommand() *cli.Command {
	return &cli.Command{
		Name:      "filesystem",
		Aliases:   []string{"fs"},
		ArgsUsage: "dir",
		Usage:     "scan local filesystem",
		Action:    artifact.FilesystemRun,
		Flags: []cli.Flag{
			&templateFlag,
			&formatFlag,
			&inputFlag,
			&severityFlag,
			&outputFlag,
			&exitCodeFlag,
			&skipUpdateFlag,
			&clearCacheFlag,
			&ignoreUnfixedFlag,
			&removedPkgsFlag,
			&vulnTypeFlag,
			&securityChecksFlag,
			&ignoreFileFlag,
			&cacheBackendFlag,
			&timeoutFlag,
			&noProgressFlag,
			&ignorePolicy,
			&listAllPackages,
			&skipFiles,
<<<<<<< HEAD
			&skipDirectories,
			&configPolicy,
=======
			&skipDirs,
>>>>>>> 0518d278
		},
	}
}

// NewRepositoryCommand is the factory method to add repository command
func NewRepositoryCommand() *cli.Command {
	return &cli.Command{
		Name:      "repository",
		Aliases:   []string{"repo"},
		ArgsUsage: "repo_url",
		Usage:     "scan remote repository",
		Action:    artifact.RepositoryRun,
		Flags: []cli.Flag{
			&templateFlag,
			&formatFlag,
			&inputFlag,
			&severityFlag,
			&outputFlag,
			&exitCodeFlag,
			&skipUpdateFlag,
			&clearCacheFlag,
			&ignoreUnfixedFlag,
			&removedPkgsFlag,
			&vulnTypeFlag,
			&securityChecksFlag,
			&ignoreFileFlag,
			&cacheBackendFlag,
			&timeoutFlag,
			&noProgressFlag,
			&ignorePolicy,
			&listAllPackages,
			&skipFiles,
			&skipDirs,
		},
	}
}

// NewClientCommand is the factory method to add client command
func NewClientCommand() *cli.Command {
	return &cli.Command{
		Name:      "client",
		Aliases:   []string{"c"},
		ArgsUsage: "image_name",
		Usage:     "client mode",
		Action:    client.Run,
		Flags: []cli.Flag{
			&templateFlag,
			&formatFlag,
			&inputFlag,
			&severityFlag,
			&outputFlag,
			&exitCodeFlag,
			&clearCacheFlag,
			&ignoreUnfixedFlag,
			&removedPkgsFlag,
			&vulnTypeFlag,
			&securityChecksFlag,
			&ignoreFileFlag,
			&timeoutFlag,
			&ignorePolicy,
			&configPolicy,

			// original flags
			&token,
			&tokenHeader,
			&cli.StringFlag{
				Name:    "remote",
				Value:   "http://localhost:4954",
				Usage:   "server address",
				EnvVars: []string{"TRIVY_REMOTE"},
			},
			&cli.StringSliceFlag{
				Name:    "custom-headers",
				Usage:   "custom headers",
				EnvVars: []string{"TRIVY_CUSTOM_HEADERS"},
			},
		},
	}
}

// NewServerCommand is the factory method to add server command
func NewServerCommand() *cli.Command {
	return &cli.Command{
		Name:    "server",
		Aliases: []string{"s"},
		Usage:   "server mode",
		Action:  server.Run,
		Flags: []cli.Flag{
			&skipUpdateFlag,
			&downloadDBOnlyFlag,
			&resetFlag,
			&cacheBackendFlag,

			// original flags
			&token,
			&tokenHeader,
			&cli.StringFlag{
				Name:    "listen",
				Value:   "localhost:4954",
				Usage:   "listen address",
				EnvVars: []string{"TRIVY_LISTEN"},
			},
		},
	}
}

// NewConfigCommand adds config command
func NewConfigCommand() *cli.Command {
	return &cli.Command{
		Name:      "config",
		Aliases:   []string{"conf"},
		ArgsUsage: "dir",
		Usage:     "scan config files",
		Action:    artifact.ConfigRun,
		Flags: []cli.Flag{
			&templateFlag,
			&formatFlag,
			&severityFlag,
			&outputFlag,
			&exitCodeFlag,
			&skipUpdateFlag,
			&clearCacheFlag,
			&ignoreUnfixedFlag,
			&ignoreFileFlag,
			&cacheBackendFlag,
			&timeoutFlag,
			&noProgressFlag,
			&ignorePolicy,
			&skipFiles,
			&skipDirectories,
			&configPolicyAlias,
			&filePatterns,
			&policyNamespaces,
		},
	}
}

// NewPluginCommand is the factory method to add plugin command
func NewPluginCommand() *cli.Command {
	return &cli.Command{
		Name:      "plugin",
		Aliases:   []string{"p"},
		ArgsUsage: "plugin_uri",
		Usage:     "manage plugins",
		Subcommands: cli.Commands{
			{
				Name:      "install",
				Aliases:   []string{"i"},
				Usage:     "install a plugin",
				ArgsUsage: "URL | FILE_PATH",
				Action:    plugin.Install,
			},
			{
				Name:      "uninstall",
				Aliases:   []string{"u"},
				Usage:     "uninstall a plugin",
				ArgsUsage: "PLUGIN_NAME",
				Action:    plugin.Uninstall,
			},
			{
				Name:      "run",
				Aliases:   []string{"r"},
				Usage:     "run a plugin on the fly",
				ArgsUsage: "PLUGIN_NAME [PLUGIN_OPTIONS]",
				Action:    plugin.Run,
			},
		},
	}
}<|MERGE_RESOLUTION|>--- conflicted
+++ resolved
@@ -452,12 +452,8 @@
 			&ignorePolicy,
 			&listAllPackages,
 			&skipFiles,
-<<<<<<< HEAD
-			&skipDirectories,
+			&skipDirs,
 			&configPolicy,
-=======
-			&skipDirs,
->>>>>>> 0518d278
 		},
 	}
 }
@@ -587,7 +583,7 @@
 			&noProgressFlag,
 			&ignorePolicy,
 			&skipFiles,
-			&skipDirectories,
+			&skipDirs,
 			&configPolicyAlias,
 			&filePatterns,
 			&policyNamespaces,
