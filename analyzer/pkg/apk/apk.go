--- conflicted
+++ resolved
@@ -19,12 +19,8 @@
 
 type alpinePkgAnalyzer struct{}
 
-<<<<<<< HEAD
 func (a alpinePkgAnalyzer) Analyze(filesMap extractor.FilesMap) (pkgs []analyzer.Package, err error) {
 	var parsedPkgs []analyzer.Package
-=======
-func (a alpinePkgAnalyzer) Analyze(fileMap extractor.FileMap) ([]analyzer.Package, error) {
->>>>>>> 0954e0f4
 	for _, filename := range a.RequiredFiles() {
 		file, ok := fileMap[filename]
 		if !ok {
